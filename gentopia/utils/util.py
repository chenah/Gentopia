--- conflicted
+++ resolved
@@ -4,8 +4,14 @@
 def get_default_client_param_model(model_name: str) -> BaseParamModel:
     """
     Get the default client parameter model.
+    :param model_name: The name of the model.
+    :type model_name: str
+    :return: The default client parameter model.
+    :rtype: BaseParamModel
+    """
+    return None
 
-<<<<<<< HEAD
+
 def check_huggingface():
     try:
         import torch
@@ -15,15 +21,9 @@
         return True
     except ImportError:
         return False
-=======
-    :param model_name: The name of the model.
-    :type model_name: str
->>>>>>> 8bdecdd7
 
-    :return: The default client parameter model.
-    :rtype: BaseParamModel
-    """
-    return None
+
+    
 
 def print_tree(obj, indent=0):
     """
