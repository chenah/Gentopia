import logging
import re
from typing import List, Dict, Union, Optional

from langchain import PromptTemplate

from gentopia.agent.base_agent import BaseAgent
from gentopia.agent.rewoo.nodes.Planner import Planner
from gentopia.agent.rewoo.nodes.Solver import Solver
from gentopia.llm.base_llm import BaseLLM
from gentopia.model.agent_model import AgentType
from gentopia.output.base_output import BaseOutput
from gentopia.tools import BaseTool
from gentopia.utils.cost_helpers import *
from gentopia.utils.text_helpers import *


class RewooAgent(BaseAgent):
    name: str = "RewooAgent"
    type: AgentType = AgentType.rewoo
    version: str = ""
    description: str
    target_tasks: list[str] = []
    llm: Union[BaseLLM, Dict[str, BaseLLM]]  # {"Planner": xxx, "Solver": xxx}
    prompt_template: Dict[str, PromptTemplate]  # {"Planner": xxx, "Solver": xxx}
    plugins: List[Union[BaseTool, BaseAgent]]
    examples: Dict[str, Union[str, List[str]]] = dict()
    # logger = logging.getLogger('application')

    def _get_llms(self):
        if isinstance(self.llm, BaseLLM):
            return {"Planner": self.llm, "Solver": self.llm}
        elif isinstance(self.llm, dict) and "Planner" in self.llm and "Solver" in self.llm:
            return {"Planner": self.llm["Planner"], "Solver": self.llm["Solver"]}
        else:
            raise ValueError("llm must be a BaseLLM or a dict with Planner and Solver.")

    def _parse_plan_map(self, planner_response: str) -> List[dict[str, List[str]]]:
        """
        Parse planner output. It should be an n-to-n mapping from Plans to #Es.
        This is because sometimes LLM cannot follow the strict output format.
        Example:
            #Plan1
            #E1
            #E2
        should result in: {"#Plan1": ["#E1", "#E2"]}
        Or:
            #Plan1
            #Plan2
            #E1
        should result in: {"#Plan1": [], "#Plan2": ["#E1"]}
        This function should also return a plan map.
        """
        valid_chunk = [line for line in planner_response.splitlines()
                       if line.startswith("#Plan") or line.startswith("#E")]

        plan_to_es = dict()
        plans = dict()
        for line in valid_chunk:
            if line.startswith("#Plan"):
                plan = line.split(":", 1)[0].strip()
                plans[plan] = line.split(":", 1)[1].strip()
                plan_to_es[plan] = []
            elif line.startswith("#E"):
                plan_to_es[plan].append(line.split(":", 1)[0].strip())

        return plan_to_es, plans

    def _parse_planner_evidences(self, planner_response: str) -> (dict[str, str], List[List[str]]):
        """
        Parse planner output. This should return a mapping from #E to tool call.
        It should also identify the level of each #E in dependency map.
        Example:
            {"#E1": "Tool1", "#E2": "Tool2", "#E3": "Tool3", "#E4": "Tool4"}, [[#E1, #E2], [#E3, #E4]]
        """
        evidences, dependence = dict(), dict()
        num = 0
        for line in planner_response.splitlines():
            if line.startswith("#E") and line[2].isdigit():
                e, tool_call = line.split(":", 1)
                e, tool_call = e.strip(), tool_call.strip()
                if len(e) == 3:
                    dependence[e] = []
                    num += 1
                    evidences[e] = tool_call
                    for var in re.findall(r"#E\d+", tool_call):
                        if var in evidences:
                            dependence[e].append(var)
                else:
                    evidences[e] = "No evidence found"
        level = [list(evidences.keys())]
<<<<<<< HEAD
        #TODO: Fix this

        # while num > 0:
        #     level.append([])
        #     print(dependence)
=======
        #TODO: There's a bug in level. Fix it and support parallel execution of workers
        # while num > 0:
        #     level.append([])
>>>>>>> 5b1894bb
        #     for i in dependence:
        #         if dependence[i] is None:
        #             continue
        #         if len(dependence[i]) == 0:
        #             level[-1].append(i)
        #             num -= 1
        #             for j in dependence:
<<<<<<< HEAD
        #                 if dependence[j] is not None and i in dependence[j]:
        #                     dependence[j].remove(i)
        #                     if len(dependence[j]) == 0:
        #                         dependence[j] = None
        # print(level)
=======
        #                 if j is not None and i in dependence[j]:
        #                     dependence[j].remove(i)
        #                     if len(dependence[j]) == 0:
        #                         dependence[j] = None

>>>>>>> 5b1894bb
        return evidences, level

    def _get_worker_evidence(self, planner_evidences, evidences_level, output=BaseOutput()):
        worker_evidences = dict()
        for level in evidences_level:
            # TODO: Run simultaneously
            for e in level:
                tool_call = planner_evidences[e]
                if "[" not in tool_call:
                    worker_evidences[e] = tool_call
                    continue
                tool, tool_input = tool_call.split("[", 1)
                tool_input = tool_input[:-1]
                # find variables in input and replace with previous evidences
                for var in re.findall(r"#E\d+", tool_input):
                    if var in worker_evidences:
                        tool_input = tool_input.replace(var, "[" + worker_evidences.get(var, "") + "]")
                try:
                    worker_evidences[e] = get_plugin_response_content(self._find_plugin(tool).run(tool_input))
                except:
                    worker_evidences[e] = "No evidence found."
                finally:
                    output.panel_print(worker_evidences[e], f"[green] Function Response of [blue]{tool}: ")
        return worker_evidences

    def _find_plugin(self, name: str):
        for p in self.plugins:
            if p.name == name:
                return p

    def run(self, instruction: str) -> AgentOutput:
        logging.info(f"Running {self.name + ':' + self.version} with instruction: {instruction}")
        total_cost = 0.0
        total_token = 0

        planner_llm = self._get_llms()["Planner"]
        solver_llm = self._get_llms()["Solver"]

        planner = Planner(model=planner_llm,
                          workers=self.plugins,
                          prompt_template=self.prompt_template.get("Planner", None),
                          examples=self.examples.get("Planner", None))
        solver = Solver(model=solver_llm,
                        prompt_template=self.prompt_template.get("Solver", None),
                        examples=self.examples.get("Solver", None))

        # Plan
        planner_output = planner.run(instruction)
        total_cost += calculate_cost(planner_llm.model_name, planner_output.prompt_token,
                                     planner_output.completion_token)
        total_token += planner_output.prompt_token + planner_output.completion_token
        plan_to_es, plans = self._parse_plan_map(planner_output.content)
        planner_evidences, evidence_level = self._parse_planner_evidences(planner_output.content)

        # Work
        worker_evidences = self._get_worker_evidence(planner_evidences, evidence_level)
        worker_log = ""
        for plan in plan_to_es:
            worker_log += f"{plan}: {plans[plan]}\n"
            for e in plan_to_es[plan]:
                worker_log += f"{e}: {worker_evidences[e]}\n"

        # Solve
        solver_output = solver.run(instruction, worker_log)
        total_cost += calculate_cost(solver_llm.model_name, solver_output.prompt_token,
                                     solver_output.completion_token)
        total_token += solver_output.prompt_token + solver_output.completion_token

        return AgentOutput(output=solver_output.content, cost=total_cost, token_usage=total_token)

    def stream(self, instruction: str, output: Optional[BaseOutput] = None):
        if output is None:
            output = BaseOutput()
        output.update_status(f"{self.name} is initializing...")
        planner_llm = self._get_llms()["Planner"]
        solver_llm = self._get_llms()["Solver"]
        planner = Planner(model=planner_llm,
                          workers=self.plugins,
                          prompt_template=self.prompt_template.get("Planner", None),
                          examples=self.examples.get("Planner", None))
        solver = Solver(model=solver_llm,
                        prompt_template=self.prompt_template.get("Solver", None),
                        examples=self.examples.get("Solver", None))
        output.done()

        output.thinking(f"{self.name}'s Planner is thinking...")
        response = planner.stream(instruction)
        output.done()
        output.print(f"[blue]{self.name}: ")
        planner_output = ""
        for i in response:
            planner_output += i
            if not i:
                continue
            output.panel_print(i + '\n' if i[-1] == '\n' else i, f"{self.name}'s Planner: ", True)
        output.clear()
        plan_to_es, plans = self._parse_plan_map(planner_output)
        planner_evidences, evidence_level = self._parse_planner_evidences(planner_output)

        worker_evidences = self._get_worker_evidence(planner_evidences, evidence_level, output=output)
        worker_log = ""
        for plan in plan_to_es:
            worker_log += f"{plan}: {plans[plan]}\n"
            for e in plan_to_es[plan]:
                worker_log += f"{e}: {worker_evidences[e]}\n"

        output.thinking(f"{self.name}'s Solver is thinking...")
        response = solver.stream(instruction, worker_log)
        output.done()
        solver_output = ""
        for i in response:
            solver_output += i
            if not i:
                continue
            output.panel_print(i + '\n' if i[-1] == '\n' else i, f"{self.name}'s Solver: ", True)
        output.clear()<|MERGE_RESOLUTION|>--- conflicted
+++ resolved
@@ -89,17 +89,9 @@
                 else:
                     evidences[e] = "No evidence found"
         level = [list(evidences.keys())]
-<<<<<<< HEAD
-        #TODO: Fix this
-
-        # while num > 0:
-        #     level.append([])
-        #     print(dependence)
-=======
         #TODO: There's a bug in level. Fix it and support parallel execution of workers
         # while num > 0:
         #     level.append([])
->>>>>>> 5b1894bb
         #     for i in dependence:
         #         if dependence[i] is None:
         #             continue
@@ -107,19 +99,11 @@
         #             level[-1].append(i)
         #             num -= 1
         #             for j in dependence:
-<<<<<<< HEAD
-        #                 if dependence[j] is not None and i in dependence[j]:
-        #                     dependence[j].remove(i)
-        #                     if len(dependence[j]) == 0:
-        #                         dependence[j] = None
-        # print(level)
-=======
         #                 if j is not None and i in dependence[j]:
         #                     dependence[j].remove(i)
         #                     if len(dependence[j]) == 0:
         #                         dependence[j] = None
 
->>>>>>> 5b1894bb
         return evidences, level
 
     def _get_worker_evidence(self, planner_evidences, evidences_level, output=BaseOutput()):
