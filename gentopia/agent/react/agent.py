import logging
import re
from typing import List, Union, Optional, Type, Tuple

from langchain import PromptTemplate
from langchain.schema import AgentFinish
<<<<<<< HEAD
from gentopia.tools import BaseTool
from pydantic import create_model, BaseModel

from gentopia.agent.base_agent import BaseAgent
from gentopia.assembler.task import AgentAction
from gentopia.llm.client.openai import OpenAIGPTClient
from gentopia.llm.base_llm import BaseLLM
=======
from langchain.tools import BaseTool
from pydantic import create_model, BaseModel

from gentopia.agent.base_agent import BaseAgent
from gentopia.config.task import AgentAction
from gentopia.llm.client.openai import OpenAIGPTClient
>>>>>>> 3a587d5a
from gentopia.model.agent_model import AgentType, AgentOutput
from gentopia.util.cost_helpers import calculate_cost

FINAL_ANSWER_ACTION = "Final Answer:"


class ReactAgent(BaseAgent):
    name: str = "ReactAgent"
<<<<<<< HEAD
    type: AgentType = AgentType.react
    version: str
    description: str
    target_tasks: list[str]
    llm: BaseLLM
=======
    type: AgentType = AgentType.REWOO
    version: str
    description: str
    target_tasks: list[str]
    llm: OpenAIGPTClient
>>>>>>> 3a587d5a
    prompt_template: PromptTemplate
    plugins: List[Union[BaseTool, BaseAgent]]
    examples: Union[str, List[str]] = None
    args_schema: Optional[Type[BaseModel]] = create_model("ReactArgsSchema", instruction=(str, ...))

    intermediate_steps: List[Tuple[AgentAction, str]] = []

    def _compose_plugin_description(self) -> str:
        """
        Compose the worker prompt from the workers.

        Example:
        toolname1[input]: tool1 description
        toolname2[input]: tool2 description
        """
        prompt = ""
        try:
            for plugin in self.plugins:
                prompt += f"{plugin.name}[input]: {plugin.description}\n"
        except Exception:
<<<<<<< HEAD
            raise ValueError("Plugin must have a name and description.")
=======
            raise ValueError("Worker must have a name and description.")
>>>>>>> 3a587d5a
        return prompt

    def _construct_scratchpad(
            self, intermediate_steps: List[Tuple[AgentAction, str]]
    ) -> str:
        """Construct the scratchpad that lets the agent continue its thought process."""
        thoughts = ""
        for action, observation in intermediate_steps:
            thoughts += action.log
            thoughts += f"\nObservation: {observation}\nThought:"
        return thoughts

    def _parse_output(self, text: str) -> Union[AgentAction, AgentFinish]:
        includes_answer = FINAL_ANSWER_ACTION in text
        regex = (
            r"Action\s*\d*\s*:[\s]*(.*?)[\s]*Action\s*\d*\s*Input\s*\d*\s*:[\s]*(.*)"
        )
        action_match = re.search(regex, text, re.DOTALL)
        if action_match:
            if includes_answer:
                raise Exception(
                    "Parsing LLM output produced both a final answer "
                    f"and a parse-able action: {text}"
                )
            action = action_match.group(1).strip()
            action_input = action_match.group(2)
            tool_input = action_input.strip(" ")
            # ensure if its a well formed SQL query we don't remove any trailing " chars
            if tool_input.startswith("SELECT ") is False:
                tool_input = tool_input.strip('"')

            return AgentAction(action, tool_input, text)

        elif includes_answer:
            return AgentFinish(
                {"output": text.split(FINAL_ANSWER_ACTION)[-1].strip()}, text
            )

        if not re.search(r"Action\s*\d*\s*:[\s]*(.*?)", text, re.DOTALL):
            raise Exception(
                f"Could not parse LLM output: `{text}`",
            )
        elif not re.search(
                r"[\s]*Action\s*\d*\s*Input\s*\d*\s*:[\s]*(.*)", text, re.DOTALL
        ):
            raise Exception(
                f"Could not parse LLM output: `{text}`"
            )
        else:
            raise Exception(f"Could not parse LLM output: `{text}`")

    def _compose_prompt(self, instruction) -> str:
        """
        Compose the prompt from template, worker description, examples and instruction.
        """
        agent_scratchpad = self._construct_scratchpad(self.intermediate_steps)
        tool_description = self._compose_plugin_description()
        tool_names = ", ".join([plugin.name for plugin in self.plugins])
        if self.prompt_template is None:
            from gentopia.prompt.react import ZeroShotReactPrompt
            self.prompt_template = ZeroShotReactPrompt
        return self.prompt_template.format(
            instruction=instruction,
            agent_scratchpad=agent_scratchpad,
            tool_description=tool_description,
            tool_names=tool_names
        )

    def run(self, instruction):
        logging.info(f"Running {self.name + ':' + self.version} with instruction: {instruction}")
        total_cost = 0.0
        total_token = 0

        prompt = self._compose_prompt(instruction)
        logging.info(f"Prompt: {prompt}")
        response = self.llm.completion(prompt)
        if response.state == "error":
<<<<<<< HEAD
            logging.error("Failed to retrieve response from LLM")
            raise ValueError("Failed to retrieve response from LLM")

=======
            logging.error("Planner failed to retrieve response from LLM")
            raise ValueError("Planner failed to retrieve response from LLM")

        logging.info(f"Planner run successful.")
>>>>>>> 3a587d5a
        total_cost += calculate_cost(self.llm.model_name, response.prompt_token,
                                     response.completion_token)
        total_token += response.prompt_token + response.completion_token
        self.intermediate_steps.append(self._parse_output(response.content))
        return AgentOutput(output=response.content, cost=total_cost, token_usage=total_token)<|MERGE_RESOLUTION|>--- conflicted
+++ resolved
@@ -4,22 +4,12 @@
 
 from langchain import PromptTemplate
 from langchain.schema import AgentFinish
-<<<<<<< HEAD
-from gentopia.tools import BaseTool
-from pydantic import create_model, BaseModel
-
-from gentopia.agent.base_agent import BaseAgent
-from gentopia.assembler.task import AgentAction
-from gentopia.llm.client.openai import OpenAIGPTClient
-from gentopia.llm.base_llm import BaseLLM
-=======
 from langchain.tools import BaseTool
 from pydantic import create_model, BaseModel
 
 from gentopia.agent.base_agent import BaseAgent
 from gentopia.config.task import AgentAction
 from gentopia.llm.client.openai import OpenAIGPTClient
->>>>>>> 3a587d5a
 from gentopia.model.agent_model import AgentType, AgentOutput
 from gentopia.util.cost_helpers import calculate_cost
 
@@ -28,19 +18,11 @@
 
 class ReactAgent(BaseAgent):
     name: str = "ReactAgent"
-<<<<<<< HEAD
-    type: AgentType = AgentType.react
-    version: str
-    description: str
-    target_tasks: list[str]
-    llm: BaseLLM
-=======
     type: AgentType = AgentType.REWOO
     version: str
     description: str
     target_tasks: list[str]
     llm: OpenAIGPTClient
->>>>>>> 3a587d5a
     prompt_template: PromptTemplate
     plugins: List[Union[BaseTool, BaseAgent]]
     examples: Union[str, List[str]] = None
@@ -61,11 +43,7 @@
             for plugin in self.plugins:
                 prompt += f"{plugin.name}[input]: {plugin.description}\n"
         except Exception:
-<<<<<<< HEAD
-            raise ValueError("Plugin must have a name and description.")
-=======
             raise ValueError("Worker must have a name and description.")
->>>>>>> 3a587d5a
         return prompt
 
     def _construct_scratchpad(
@@ -143,16 +121,10 @@
         logging.info(f"Prompt: {prompt}")
         response = self.llm.completion(prompt)
         if response.state == "error":
-<<<<<<< HEAD
-            logging.error("Failed to retrieve response from LLM")
-            raise ValueError("Failed to retrieve response from LLM")
-
-=======
             logging.error("Planner failed to retrieve response from LLM")
             raise ValueError("Planner failed to retrieve response from LLM")
 
         logging.info(f"Planner run successful.")
->>>>>>> 3a587d5a
         total_cost += calculate_cost(self.llm.model_name, response.prompt_token,
                                      response.completion_token)
         total_token += response.prompt_token + response.completion_token
