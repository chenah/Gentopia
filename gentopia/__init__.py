--- conflicted
+++ resolved
@@ -1,9 +1,5 @@
-<<<<<<< HEAD
+import signal
 from .prompt import PromptTemplate
-from .assembler.agent_assembler import AgentAssembler
-=======
-import signal
-
 from .assembler.agent_assembler import AgentAssembler
 from .output import enable_log
 from .output.base_output import *
@@ -32,4 +28,3 @@
             response = agent.stream(output=output)
 
         output.done(_all=True)
->>>>>>> f03c5fd6
