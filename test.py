--- conflicted
+++ resolved
@@ -18,24 +18,9 @@
     enable_log(log_level='debug')
     dotenv.load_dotenv(".env")
 
-<<<<<<< HEAD
     assembler = AgentAssembler(file='configs/react.yaml')
 
     # # assembler.manager = LocalLLMManager()
     agent = assembler.get_agent()
 
-    chat(agent)
-    # print(agent.run("1+sqrt(33)=?"))
-    # print(agent.run("1+sqrt(35)=?"))
-=======
-    tool = WebPage()
-    print(tool.description)
-    print(tool.run("https://sh-tsang.medium.com/review-attention-is-all-you-need-transformer-96c787ecdec1"))
-
-    # assembler = AgentAssembler(file='configs/react.yaml')
-    #
-    # # # assembler.manager = LocalLLMManager()
-    # agent = assembler.get_agent()
-    #
-    # chat(agent)
->>>>>>> 8bdecdd7
+    chat(agent)