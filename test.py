--- conflicted
+++ resolved
@@ -23,22 +23,9 @@
     enable_log(log_level='debug')
     dotenv.load_dotenv(".env")
 
-<<<<<<< HEAD
     assembler = AgentAssembler(file='configs/react.yaml')
 
     # # assembler.manager = LocalLLMManager()
     agent = assembler.get_agent()
 
     chat(agent)
-=======
-    tool = GoogleSearch()
-    print(tool.description)
-    print(tool.run("a cute dog"))
-
-    # assembler = AgentAssembler(file='configs/react.yaml')
-    #
-    # # # assembler.manager = LocalLLMManager()
-    # agent = assembler.get_agent()
-    #
-    # chat(agent)
->>>>>>> b7ab8a69
